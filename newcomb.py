# -*- coding: utf-8 -*-
"""
Created on Mon May 19 10:03:00 2014

@author: Jens von der Linden

Module containing functions to test marginal stability of Equilibrium Profiles,
by integrating Newcomb's Euler-Lagrange equation.

The profiles are assumed to be created with equil_solver.py.
"""


from __future__ import print_function
from __future__ import division
from __future__ import absolute_import
from future.builtins import (ascii, bytes, chr, dict, filter, hex, input,
                             int, map, next, oct, open, pow, range, round,
                             str, super, zip)
"""Python 3.x compatibility"""

import numpy as np
import numpy.ma as ma
import scipy.integrate as inte
import scipy.interpolate as interp
import newcomb_f as new_f
import newcomb_g as new_g
import newcomb_init as init
import singularity_frobenius as frob
import external_stability as ext
import find_singularties as find_sing
import all_f_g



def stability(dr, offset, suydam_end_offset, sing_search_points, params,
              init_value=(0.0, 1.0), suppress_output=False,
              external_only=True, atol=None, rtol=None, debug_f_g=False):
    r"""
    Examines the total stability of profile: internal, external, Suydam.

    Parameters
    ----------
    dr : float or ndarray
        spacing of requested integration points, can be varying
    offset : float
        offset after which to start integrating after singularties
    suydam_end_offset : float
        offset after which to start integrating after suydam unstable
        singularties
    sing_search_points : int
        number of points at which to look for sign changes
    params : dict
        dictionary of equilibrium and mode params
    init_value : tuple
        initial value, useful for inner conductor boundaries
    suppress_output : bool
        flag to suppress print statments
    external_only : bool
        flag to suppres internal stability checks, only integrate last interval
    atol : float
        absolute tolerance setting for ODE integrator
    rtol : float
        relative tolerance setting for ODE integrator

    Returns
    -------
    stable_internal : bool
        True if no zero corssings of xi are found
    suydam_stable : bool
        True if all singularties (except r=0) are Suydam stable
    stable_external : bool
        True if delta_w > 0
    xi : ndarray
        xi values
    xi_der : ndarray
        derivative of xi
    r_array : ndarray
        radii
    residual_array : ndarray
        array of residuals
    delta_w : foat
        total perturbed potential energy

    Notes
    -----
    Calls interal_stability function.
    If integration succeds to plasma edge external_stability function is called.
    Optional flag only integrates last interval and uses result for
    external_stability.
    """

    all_f_g.all_f = []
    all_f_g.all_g = []
    all_f_g.all_g_term1 = []
    all_f_g.all_g_term2 = []
    all_f_g.all_g_term3 = []
    all_f_g.all_g_term4 = []
    all_f_g.all_g_term5 = []
    all_f_g.all_g_term6 = []
    all_f_g.all_pressure_prime = []
    all_f_g.all_b_theta = []
    all_f_g.all_b_z = []
    all_f_g.all_beta_0 = []
    all_f_g.all_m = []
    all_f_g.all_k = []

    missing_end_params = None
    (stable_internal, suydam_stable, xi, xi_der, r_array,
     residual_array) = internal_stability(dr, offset, suydam_end_offset,
                                          sing_search_points, params,
                                          init_value=init_value,
                                          suppress_output=suppress_output,
                                          external_only=external_only,
                                          atol=atol, rtol=rtol)

    # Test if integration to plasma edge was successful,
    # Can external stability be determined?
    if (r_array.size != 0 and not np.isnan(r_array[-1][-1]) and
        np.abs(r_array[-1][-1] - params['a']) < 1E-1):

        stable_external, delta_w = ext.external_stability(params, xi[-1][-1],
                                                          xi_der[-1][-1],
                                                          dim_less=True)
    else:
        msg = ("Integration to plasma edge did not succeed." +
               "Can not determine external stability.")
        print(msg)
        missing_end_params = params
        stable_external = True
        delta_w = None

    # Output stability messages
    # Can external stability be determined?
    k = params['k']
    m = params['m']
    if not suppress_output:
        if not stable_external:
            print("Profile is unstable to external mode k =", k, "m =", m)
            print("delta_W =", delta_w)
        if not stable_internal and not external_only:
            print("Profile is unstable to internal mode k =", k, "m =", m)
        if (stable_external and stable_internal) or (stable_external and
                                                     external_only):
            print("Profile is stable to mode k = ", k, "m =", m)
            print("delta_W =", delta_w)

    if external_only:
        stable_internal = None
    all_g_terms = [all_f_g.all_g_term1, all_f_g.all_g_term2, all_f_g.all_g_term3,
                   all_f_g.all_g_term4, all_f_g.all_g_term5, all_f_g.all_g_term6]
<<<<<<< HEAD

    if debug_f_g:
        return (stable_internal, suydam_stable,
                stable_external, xi, xi_der, r_array, residual_array, delta_w,
                missing_end_params, all_f_g.all_f, all_f_g.all_g, all_g_terms)
    else:
        return (stable_internal, suydam_stable,
                stable_external, xi, xi_der, r_array, residual_array, delta_w,
                missing_end_params)
=======
    all_checks = {'g_terms': all_g_terms, 'b_theta': all_f_g.all_b_theta,
                  'b_z': all_f_g.all_b_z,
                  'pressure_prime': all_f_g.all_pressure_prime,
                  'beta_0': all_f_g.all_beta_0, 'm': all_f_g.all_m,
                  'k': all_f_g.all_k}
    return (stable_internal, suydam_stable,
            stable_external, xi, xi_der, r_array, residual_array, delta_w,
            missing_end_params, all_f_g.all_f, all_f_g.all_g, all_checks)
>>>>>>> 3519ffd5


def internal_stability(dr, offset, suydam_offset, sing_search_points, params,
                       init_value=(0.0, 1.0), suppress_output=False,
                       external_only=True, atol=None, rtol=None):
    """
    Checks for internal stability accroding to Newcomb's procedure.

    Parameters
    ----------
    dr : float or ndarray (M)
        desired spacing between integration points.
        If float spacing is uniform. If ndarray spacing varies as given.
    offset : float
        offset from geometric (r=0) and f=0 singularties
    sing_seach_points: int
        number of points used to search for sign reversals in f.
    params : dict
        dictionary of plasma column parameters, including splines, geometry and
        periodicity numbers.
    init_value : optional tuple (2) of float
        intial values for non singularity inital condition. Optionally if not
        provided (0.0, 1.0) is assumed.
    suppress_output : bool
        flag to suppress print statments
    external_only : bool
        flag to suppres internal stability checks, only integrate last interval
    atol : float
        absolute tolerance setting for ODE integrator
    rtol : float
        relative tolerance setting for ODE integrator

    Returns
    -------
    stable : bool
        stability of input profile
    eigenfunctions: list of ndarray
        list of eigenfunctions for each interval
    rs: list of ndarray
        list of radii for each value in the eigenfunctions arrays

    Notes
    -----
    First, Newcomb's f is ecamined for zeros which correspond to singularities
    of the Euler-Lagrange equation. The singularties are tested for Suydam
    stability.
    A list of intervals with the geometric boundaries and singularities
    are created.
    Next the Euler-Lagrange equation is integrated in each interval  with
    scipy.ode using the lsoda solver. At each integration step a check for
    zeros is conducted by looking for sign changes in the integrated
    pertubation function.
    """
    stable = True
    suydam_stable = True
    eigenfunctions = []
    eigen_ders = []
    rs_list = []
    residual_list = []

    # Search for singularties
    sing_params = {'a': params['r_0'], 'b': params['a'],
                   'points': sing_search_points, 'k': params['k'],
                   'm': params['m'], 'b_z_spl': params['b_z'],
                   'b_theta_spl': params['b_theta'], 'offset': offset,
                   'tol': 1E-2}
    sings, sings_wo_0, intervals = find_sing.identify_singularties(**sing_params)
    if not suppress_output:
        if not sings.size == 0:
            print("Non-geometric singularties identified at r =", sings)

    # Check singularties for Suydam stability
    suydam_result = check_suydam(sings, params['b_z'], params['b_theta'],
                                 params['p_prime'], params['beta_0'])
    if suydam_result.size != 0:
        if (not suydam_result.size == 1 or not suydam_result[0] == 0.):
            stable = False
            suydam_stable = False
            if not suppress_output:
                print("Profile is Suydam unstable at r =", suydam_result)

    int_params = {'f_func': new_f.newcomb_f_16, 'g_func': new_g.newcomb_g_18_dimless_wo_q,
                  'params': params, 'atol': atol, 'rtol': rtol}
    frob_params = {'offset': offset, 'b_z_spl': params['b_z'],
                   'b_theta_spl': params['b_theta'],
                   'p_prime_spl': params['p_prime'],
                   'q_spl': params['q'], 'f_func': new_f.newcomb_f_16,
                   'beta_0': params['beta_0']}

    #set up integration intervals
    special_case, intervals = offset_intervals(intervals, sings_wo_0,
                                               offset, suydam_result,
                                               suydam_offset)
    intervals_dr, intervals = process_dr(dr, offset, intervals)

    # if external_only integrate last interval
    if external_only:
        int_params['dr'] = intervals_dr[-1]
        int_params['r_max'] = intervals[-1][1]
        int_params['r_init'] = intervals[-1][0]
        int_params['suppress_output'] = suppress_output

        if len(intervals) == 1:
            deal_special_case = {'sing': deal_sing, 'geo': deal_geo,
                                 None: deal_norm}
            int_params = deal_special_case[special_case](int_params,
                                                         frob_params,
                                                         intervals[0][0],
                                                         offset,
                                                         init_value)
        else:
            int_params['init_func'] = init.init_xi_given
            frob_params['r_sing'] = intervals[-1][0] - offset
            int_params['xi_init'] = frob.sing_small_solution(**frob_params)

        (eigenfunctions, eigen_ders, rs_list, stable,
         residual_list) = integrate_interval(int_params, eigenfunctions,
                                             eigen_ders, rs_list, stable,
                                             residual_list)
    # integrate all intervals
    else:
        int_params['dr'] = intervals_dr[0]
        int_params['r_max'] = intervals[0][1]
        int_params['r_init'] = intervals[0][0]
        int_params['suppress_output'] = suppress_output
        deal_special_case = {'sing': deal_sing, 'geo': deal_geo,
                             None: deal_norm}
        int_params = deal_special_case[special_case](int_params,
                                                     frob_params,
                                                     intervals[0][0],
                                                     offset,
                                                     init_value)
        (eigenfunctions, eigen_ders, rs_list, stable,
         residual_list) = integrate_interval(int_params, eigenfunctions,
                                             eigen_ders, rs_list, stable,
                                             residual_list)
        for i, interval in enumerate(intervals[1:]):
            # repeat integration for each interval
            int_params['dr'] = intervals_dr[i+1]
            int_params['r_init'] = interval[0]
            int_params['r_max'] = interval[1]
            int_params['init_func'] = init.init_xi_given
            frob_params['r_sing'] = interval[0] - offset
            int_params['suppress_output'] = suppress_output
            int_params['xi_init'] = frob.sing_small_solution(**frob_params)

            (eigenfunctions, eigen_ders, rs_list, stable,
             residual_list) = integrate_interval(int_params, eigenfunctions,
                                                 eigen_ders, rs_list, stable,
                                                 residual_list)

    eigenfunctions = np.asarray(eigenfunctions)
    eigen_ders = np.asarray(eigen_ders)
    rs_array = np.asarray(rs_list)
    residual_array = np.asarray(residual_list)
    return (stable, suydam_stable, eigenfunctions, eigen_ders, rs_array,
            residual_array)


def integrate_interval(int_params, eigenfunctions, eigen_ders, rs_list, stable,
                       residual_list):
    r"""
    Returns results of interval integration.

    Parameters
    ----------
    int_params : dict
        dictionary with integration info
    eigenfunctions : list (M)
        list of xi ndarrays for each interval
    eigen_ders : list (M)
        list of xi_der ndarrays for each interval
    rs_list :  list (M)
        list of r ndarrays for each interval
    stable : bool
        cumalative stability of all intervals up till now
    residual_list : list (M)
        list of residual ndarrys for each interval
    Returns
    -------
    eigenfunction : list (M+1)
        list of xi ndarrays for each interval
    eigen_ders : list (M+1)
        list of xi_der ndarrays for each interval
    rs_list : list (M+1)
        list of r ndarrays for each interval
    stable : bool
        cumulative stability of all intervals up till now
    residual_list : list (M+1)
        list of residual ndarrys for each interval
    """
    crossing, eigenfunction, eigen_der, rs, residual = newcomb_int(**int_params)
    eigenfunctions.append(eigenfunction)
    eigen_ders.append(eigen_der)
    rs_list.append(rs)
    residual_list.append(residual)
    stable = False if crossing else stable
    return eigenfunctions, eigen_ders, rs_list, stable, residual_list


def deal_geo(int_params, *args):
    r"""
    Returns inital values for r=0 geometric singularity.
    Part of "switch statement" dictionary handeling intial conditions.
    """
    int_params['init_func'] = init.init_geometric_sing
    return int_params


def deal_sing(int_params, frob_params, interval_start, offset, *args):
    r"""
    Returns inital values for :math:`r \neq 0` geometric singularity.
    Part of "switch statement" dictionary handeling intial conditions.
    """
    int_params['init_func'] = init.init_xi_given
    frob_params['r_sing'] = interval_start - offset
    int_params['xi_init'] = frob.sing_small_solution(**frob_params)
    return int_params


def deal_norm(int_params, frob_params, interval_start, offset, init_value):
    r"""
    Returns gicen initial values. e.g. solid inner conductor boundary.
    Part of "switch statement" dictionary handeling intial conditions.
    """
    int_params['init_func'] = init.init_xi_given
    int_params['xi_init'] = init_value
    return int_params


def newcomb_der(r, y, k, m, b_z_spl, b_theta_spl, p_prime_spl, q_spl,
                f_func, g_func, beta_0):
    r"""
    Returns derivatives of Newcomb's Euler-Lagrange equation expressed as a set
    of 2 first order ODEs.

    Parameters
    ----------
    r : floatfirst_element_correction
        radius for which to find derivative
    y : ndarray (2)
        values of :math:`\xi` and :math:`f \xi'`
    k : float
        axial periodicity number
    m : float
        azimuthal periodicity number
    b_z_spl : scipy spline object
        axial magnetic field
    b_theta_spl : scipy spline object
        azimuthal magnetic field
    p_prime_spl : scipy spline object
        derivative of pressure
    q_spl : scipy spline object
        safety factor
    f_func : function
        function which returns f of Newcomb's Euler-Lagrange equation
    g_func : function
        function which returns f of Newcomb's Euler-Lagrange equation
    beta_0 : float
        pressure ratio on axis

    Returns
    -------
    y_prime : ndarray of floats (2)
        derivatives of y

    Notes
    -----
    The system of ODEs representing the Euler-Lagrange equations is

    .. math::

       \frac{d \xi}{dr} &= \xi' \\
       \frac{d (f \xi')}{dr} &= g \xi
    Reference
    ---------
    Newcomb (1960) Hydromagnetic Stability of a diffuse linear pinch.
    """
    y_prime = np.zeros(2)

    g_params = {'r': r, 'k': k, 'm': m, 'b_z': b_z_spl(r),
                'b_z_prime': b_z_spl.derivative()(r),
                'b_theta': b_theta_spl(r),
                'b_theta_prime': b_theta_spl.derivative()(r),
                'p_prime': p_prime_spl(r), 'q': q_spl(r),
                'q_prime': q_spl.derivative()(r),
                'beta_0': beta_0}

    f_params = {'r': r, 'k': k, 'm': m, 'b_z': b_z_spl(r),
                'b_theta': b_theta_spl(r), 'q': q_spl(r)}

    y_prime[0] = y[1] / f_func(**f_params)
    y_prime[1] = y[0]*g_func(**g_params)
    return y_prime


def newcomb_int(r_init, dr, r_max, params, init_func, f_func, g_func,
                atol=None, rtol=None, reverse=False, divide_f=False,
                xi_init=(None, None), suppress_output=False):
    r"""
    Integrate Newcomb's Euler Lagrange equation as two ODES.

    Parameters
    ----------
    r_init : float
        intial radius at which to start integrating
    dr : ndarray of floats
        radial stepsize between integration points
    rmax : float
        maxium radius at which to integrate
    init_func : function
        function to calculate inital condition
    f_func : function
        function to calculate Newcomb's f
    g_func : function
        function to calculate Newcomb's g
    atol : float
        absolute tolerance
    rtol : float
        relative tolerance
    reverse : false
        flag to integrate in reverse from max to init
    divide_f : bool
          determines which newcomb_der is used
    xi_init : tuple of floats (2)
        initial values for :math:`\xi` and :math:`\xi'`
    ceck_crossing : bool
        check for crossing of 0 by :math:`\xi`
    Returns
    -------
    crossing : bool
        xi crosses zero
    xi : ndarray of floats (2,M)
        xi and derivative of xi.
    rs : ndarray of floats (M)
        radial positions of xi
    residual : ndarray of floats (M)
        residual of 2nd order euler-lagrange ODE.
        Useful as indicator if the ODE is being solved correctly.

    Notes
    -----
    Newcomb's condition states that at each singularity f=0 the integration
    should start from the Frobenius solution.

    Reference
    ---------
    Newcomb (1960) Hydromagnetic Stability of a Diffuse Linear Pinch
    Equation (23)
    """
    (k, m, b_z_spl, b_theta_spl,
     p_prime_spl, q_spl, beta_0,
     xi_factor) = map(params.get, ['k', 'm', 'b_z', 'b_theta', 'p_prime', 'q',
                                   'beta_0', 'xi_factor'])

    init_params = {'r': r_init, 'k': k, 'm': m, 'b_z': b_z_spl(r_init),
                   'b_theta': b_theta_spl(r_init), 'q': q_spl(r_init),
                   'f_func': f_func, 'xi': xi_init, 'xi_factor': xi_factor}

    residual_params = {'k': k, 'm': m, 'b_z': b_z_spl, 'b_theta': b_theta_spl,
                       'p_prime': p_prime_spl, 'q': q_spl, 'f_func': f_func,
                       'g_func': g_func, 'beta_0': beta_0}

    xi = np.empty(dr.size + 1)
    xi_der_f = np.empty(dr.size + 1)
    rs = np.empty(dr.size + 1)
    residual = np.empty(dr.size)

    # setup integrator, inital values
    xi_int = inte.ode(newcomb_der)
    if not (atol and rtol):
        xi_int.set_integrator('lsoda')
    else:
        xi_int.set_integrator('lsoda', atol, rtol)
    xi_int.set_initial_value(init_func(**init_params), t=r_init)
    xi_int.set_f_params(k, m, b_z_spl, b_theta_spl, p_prime_spl, q_spl, f_func,
                        g_func, beta_0)
    y_init = init_func(**init_params)
    xi[0] = y_init[0]
    xi_der_f[0] = y_init[1]
    rs[0] = r_init

    #integration loop
    for i in range(dr.size):
        if not xi_int.successful():
            rs[i+1:] = np.nan
            xi[i+1:] = np.nan
            xi_der_f[i+1:] = np.nan
            break
        xi_int.integrate(xi_int.t + dr[i])
        xi[i+1] = xi_int.y[0]
        xi_der_f[i+1] = xi_int.y[1]
        rs[i+1] = xi_int.t

    # Check for crossings, prepare outputs
    crossing = False
    crossings = np.nonzero(ma.masked_invalid(np.diff(np.sign(xi))))[0]
    if crossings.size != 0:
        crossing = True
        if not suppress_output:
            print('Eigenfunction crosses zero near:', r_init+np.cumsum(dr)[crossings])
    rs = np.asarray(rs)
    xi_der_f = np.asarray(xi_der_f)
    xi_der = divide_by_f(rs, xi_der_f, k, m, b_z_spl,
                         b_theta_spl, q_spl, f_func)
    residual = determine_residual(xi, xi_der, rs, residual_params)
    return crossing, np.asarray(xi), xi_der, rs, residual


def determine_residual(xi, xi_der, rs, residual_params):
    r"""
    Returns the residual of the 2nd order ODE form of the Euler-Lagrange
    equation.

    Notes
    -----
    :math:`residual = f' \xi' + f \xi'' - g \xi`
    :math:`\xi''` is approximated by the difference between neighboring
    :math:`\xi` values.
    """
    delta_r = np.diff(rs)
    delta_r = np.insert(delta_r, 0, [delta_r[0]])
    xi_der_der = np.gradient(xi_der) / delta_r

    residual_params.update({'r': rs})
    residual_params['b_theta_prime'] = residual_params['b_theta'].derivative()(rs)
    residual_params['b_z_prime'] = residual_params['b_z'].derivative()(rs)
    residual_params['q_prime'] = residual_params['q'].derivative()(rs)

    residual_params['b_z'] = residual_params['b_z'](rs)
    residual_params['b_theta'] = residual_params['b_theta'](rs)
    residual_params['q'] = residual_params['q'](rs)
    residual_params['p_prime'] = residual_params['p_prime'](rs)

    f = residual_params['f_func'](**residual_params)
    f_prime = new_f.f_prime(**residual_params)
    g = residual_params['g_func'](**residual_params)
    residual = f_prime * xi_der + f * xi_der_der - g * xi
    return residual


def divide_by_f(r, xi_der_f, k, m, b_z_spl, b_theta_spl, q_spl, f_func):
    r"""
    Divides :math:`y[1]=f \xi'` by f to recover :math:`\xi`.
    """
    f_params = {'r': r, 'k': k, 'm': m, 'b_z': b_z_spl(r),
                'b_theta': b_theta_spl(r), 'q': q_spl(r)}
    return xi_der_f / f_func(**f_params)


def offset_intervals(intervals, sings, offset, suydam_result, suydam_offset):
    r"""
    Shift interval bundaries off of singularties by offset.
    """
    special_case = None
    if intervals[0][0] <= offset:
        intervals[0][0] = offset
        special_case = 'geo'
    elif np.sum(np.isclose(intervals[0][0], sings) and not sings.size == 0):
        intervals[0][0] += offset
        special_case = 'sing'
    for i, interval in enumerate(intervals):
        if np.sum(np.isclose(interval[1], sings)) and not sings.size == 0:
            interval[1] -= offset
            if i < len(intervals)-1:
                if (i == len(intervals)-2 and not suydam_result.size == 0 and
                        np.sum(np.isclose(interval[1], suydam_result))):
                    intervals[i+1][0] += suydam_offset
                else:
                    intervals[i+1][0] += offset
    return special_case, intervals


def process_dr(dr, offset, intervals):
    r"""
    Return dr array with only elements used in integration. Singularity
    elements are thrown away.
    """
    if isinstance(dr, float) or isinstance(dr, int):
        dr_cum = np.arange(intervals[0][0], intervals[-1][1], dr)
        dr = np.ones(dr_cum.size)*dr
    else:
        dr_cum = np.cumsum(dr)

    intervals_dr = []
    first_element_correction = 0
    for i, interval in enumerate(intervals):
        if interval[0] > interval[1]:
            interval_dr = np.array([])
            intervals_dr.append(interval_dr)
            interval[0] = interval[1]
            intervals[i] = interval
        else:
            index = np.where(dr_cum < interval[1])
            interval_dr = dr[index][np.where(dr_cum[index] > interval[0])]
            if interval_dr.size != 0:
                interval_dr[0] = interval_dr[0] - first_element_correction
            last_element = interval[1] - dr_cum[index][-1]
            interval_dr = np.append(interval_dr, last_element)
            first_element_correction = last_element
            intervals_dr.append(interval_dr)
    return intervals_dr, intervals


def check_suydam(r, b_z_spl, b_theta_spl, p_prime_spl, beta_0):
    r"""
    Return radial positions at which the Euler-Lagrange equation is singular
    and Suydam's criterion is violated.

    Parameters
    ----------
    r : ndarray of floats (M)
        positions at which f=0.
    b_z_spl : scipy spline object
        axial magnetic field
    b_theta_spl : scipy spline object
        azimuthal magnetic field
    p_prime_spl : scipy spline object
        derivative of pressure
    beta_0 : float
        beta on axis
    Returns
    -------
    unstable_r : ndarray of floats (N)
        positions at which plasma column is suydam unstable
    """
    params = {'r': r, 'b_z_spl': b_z_spl, 'b_theta_spl': b_theta_spl,
              'p_prime_spl': p_prime_spl, 'beta_0': beta_0}
    unstable_mask = np.invert(frob.sings_suydam_stable(**params))
    return r[unstable_mask]<|MERGE_RESOLUTION|>--- conflicted
+++ resolved
@@ -149,26 +149,19 @@
         stable_internal = None
     all_g_terms = [all_f_g.all_g_term1, all_f_g.all_g_term2, all_f_g.all_g_term3,
                    all_f_g.all_g_term4, all_f_g.all_g_term5, all_f_g.all_g_term6]
-<<<<<<< HEAD
-
+        all_checks = {'g_terms': all_g_terms, 'b_theta': all_f_g.all_b_theta,
+                      'b_z': all_f_g.all_b_z,
+                      'pressure_prime': all_f_g.all_pressure_prime,
+                      'beta_0': all_f_g.all_beta_0, 'm': all_f_g.all_m,
+                      'k': all_f_g.all_k}
     if debug_f_g:
         return (stable_internal, suydam_stable,
                 stable_external, xi, xi_der, r_array, residual_array, delta_w,
-                missing_end_params, all_f_g.all_f, all_f_g.all_g, all_g_terms)
+                missing_end_params, all_f_g.all_f, all_f_g.all_g, all_checks)
     else:
         return (stable_internal, suydam_stable,
                 stable_external, xi, xi_der, r_array, residual_array, delta_w,
                 missing_end_params)
-=======
-    all_checks = {'g_terms': all_g_terms, 'b_theta': all_f_g.all_b_theta,
-                  'b_z': all_f_g.all_b_z,
-                  'pressure_prime': all_f_g.all_pressure_prime,
-                  'beta_0': all_f_g.all_beta_0, 'm': all_f_g.all_m,
-                  'k': all_f_g.all_k}
-    return (stable_internal, suydam_stable,
-            stable_external, xi, xi_der, r_array, residual_array, delta_w,
-            missing_end_params, all_f_g.all_f, all_f_g.all_g, all_checks)
->>>>>>> 3519ffd5
 
 
 def internal_stability(dr, offset, suydam_offset, sing_search_points, params,
